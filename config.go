--- conflicted
+++ resolved
@@ -42,15 +42,13 @@
 	// Prevents memory exhaustion attacks
 	MaxHeaderSize int `json:"maxHeaderSize,omitempty" yaml:"maxHeaderSize,omitempty"`
 
-<<<<<<< HEAD
 	// StrictMode validates JWT header structure (requires 'alg' field) (default: false)
 	// Set to true for enhanced security validation, false for backward compatibility
 	StrictMode bool `json:"strictMode,omitempty" yaml:"strictMode,omitempty"`
-=======
+
 	// LogMissingClaims controls whether to log when claims are not found (default: false)
 	// Set to true for debugging, false for production to reduce log noise
 	LogMissingClaims bool `json:"logMissingClaims,omitempty" yaml:"logMissingClaims,omitempty"`
->>>>>>> 9f695314
 }
 
 // ClaimMapping defines a single mapping from a JWT claim path to an HTTP header name.
@@ -86,11 +84,8 @@
 		RemoveSourceHeader: false,
 		MaxClaimDepth:      10,
 		MaxHeaderSize:      8192,
-<<<<<<< HEAD
 		StrictMode:         false,
-=======
 		LogMissingClaims:   false,
->>>>>>> 9f695314
 	}
 }
 
