--- conflicted
+++ resolved
@@ -376,9 +376,14 @@
 	if config.MaxHeaderSize != 8192 {
 		t.Errorf("Default MaxHeaderSize = %d, want 8192", config.MaxHeaderSize)
 	}
-<<<<<<< HEAD
 	if config.LogLevel != "warn" {
 		t.Errorf("Default LogLevel = %q, want \"warn\"", config.LogLevel)
+	}
+	if config.StrictMode {
+		t.Errorf("Default StrictMode = %v, want false", config.StrictMode)
+	}
+	if config.LogMissingClaims {
+		t.Errorf("Default LogMissingClaims = %v, want false", config.LogMissingClaims)
 	}
 }
 
@@ -428,12 +433,26 @@
 			name:     "invalid level trace",
 			logLevel: "trace",
 			wantErr:  true,
-=======
-	if config.StrictMode {
-		t.Errorf("Default StrictMode = %v, want false", config.StrictMode)
-	}
-	if config.LogMissingClaims {
-		t.Errorf("Default LogMissingClaims = %v, want false", config.LogMissingClaims)
+		},
+	}
+
+	for _, tt := range tests {
+		t.Run(tt.name, func(t *testing.T) {
+			config := &Config{
+				Claims: []ClaimMapping{
+					{ClaimPath: "sub", HeaderName: "X-User-Id"},
+				},
+				Sections:      []string{"payload"},
+				MaxClaimDepth: 10,
+				MaxHeaderSize: 8192,
+				LogLevel:      tt.logLevel,
+			}
+
+			err := config.Validate()
+			if (err != nil) != tt.wantErr {
+				t.Errorf("Validate() error = %v, wantErr %v", err, tt.wantErr)
+			}
+		})
 	}
 }
 
@@ -492,7 +511,6 @@
 			name:             "LogMissingClaims false",
 			logMissingClaims: false,
 			wantErr:          false,
->>>>>>> 4b1c73de
 		},
 	}
 
@@ -502,17 +520,10 @@
 				Claims: []ClaimMapping{
 					{ClaimPath: "sub", HeaderName: "X-User-Id"},
 				},
-<<<<<<< HEAD
-				Sections:      []string{"payload"},
-				MaxClaimDepth: 10,
-				MaxHeaderSize: 8192,
-				LogLevel:      tt.logLevel,
-=======
 				Sections:         []string{"payload"},
 				MaxClaimDepth:    10,
 				MaxHeaderSize:    8192,
 				LogMissingClaims: tt.logMissingClaims,
->>>>>>> 4b1c73de
 			}
 
 			err := config.Validate()
